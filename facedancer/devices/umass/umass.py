# USBMassStorage.py
#
# Contains class definitions to implement a USB mass storage device.
#
""" Emulation of a USB Mass storage device. """

import asyncio
import os
import re
import struct
import sys
import time

from enum   import IntFlag
from typing import Union

from ..         import default_main

from ...        import *
from ...classes import USBDeviceClass

from ...logging import log


ENDPOINT_OUT = 1
ENDPOINT_IN  = 3

@use_inner_classes_automatically
class USBMassStorageDevice(USBDevice):
    """ Class implementing an emulated USB Mass Storage device. """

    class _Configuration(USBConfiguration):
        configuration_string : str = "Mass Storage config"

        class _Interface(USBInterface):

            # This is a Mass Storage Class device
            class_number    : int = USBDeviceClass.MASS_STORAGE
            subclass_number : int = 0x06 # SCSI transparent command set
            protocol_number : int = 0x50 # bulk-only (BBB) transport

            class _OutEndpoint(USBEndpoint):
                number          : int             = ENDPOINT_OUT
                direction       : USBDirection    = USBDirection.OUT
                transfer_type   : USBTransferType = USBTransferType.BULK
                max_packet_size : int             = 64

            class _InEndpoint(USBEndpoint):
                number        : int               = ENDPOINT_IN
                direction     : USBDirection      = USBDirection.IN
                transfer_type : USBTransferType   = USBTransferType.BULK
                max_packet_size : int             = 64

<<<<<<< HEAD
    def __init__(self, disk_image,
                name="USB mass storage interface",
                vendor_id=0x8107, # Sandisk
                product_id=0x5051, # SDCZ2 Cruzer Mini Flash Drive (thin)
                device_revision=0x0003,
                manufacturer_string="Facedancer",
                product_string="USB Mass Storage emulation",
                max_packet_size_ep0=64,
                serial_number_string=None,
                vendor="LifeScan"):

        self.disk_image = disk_image
        self.vendor = vendor

        # Pass our custom values explicitly to prevent them from being reset
        super().__init__(
            name=name,
            vendor_id=vendor_id,
            product_id=product_id,
            device_revision=device_revision,
            manufacturer_string=manufacturer_string,
            product_string=product_string,
            max_packet_size_ep0=max_packet_size_ep0,
            serial_number_string=serial_number_string
=======
    def __init__(self, disk_image):
        self.disk_image = disk_image

        # Pass our custom values explicitly to prevent them from being reset
        super().__init__(
            name="USB mass storage interface",
            vendor_id=0x8107, # Sandisk
            product_id=0x5051, # SDCZ2 Cruzer Mini Flash Drive (thin)
            device_revision=0x0003,
            manufacturer_string="Facedancer",
            product_string="USB Mass Storage emulation",
            max_packet_size_ep0=64,
>>>>>>> 53acd44d
        )

    #
    # Device overrides
    #

    def connect(self):
        super().connect()

        # instantiate our SCSI command handler
        self.scsi_command_handler = ScsiCommandHandler(self, self.disk_image, verbose=3, vendor=self.vendor)


    def disconnect(self):
        super().disconnect()

        # close our disk image
        self.disk_image.close()


    def handle_data_received(self, endpoint, data):
        if endpoint.number == ENDPOINT_OUT:
            # dispatch received data to our SCSI command handler
            self.scsi_command_handler.handle_data_received(data)
        else:
            log.warning(f"Received data on unexpected endpoint: {endpoint}")


    #
    # Class Request handlers.
    #

    @class_request_handler(number=254, direction=USBDirection.IN)
    @to_this_interface
    def handle_get_max_lun_request(self, request):
        request.reply(b'\x00')

    @class_request_handler(number=255, direction=USBDirection.IN)
    @to_this_interface
    def handle_bulk_only_mass_storage_reset_request(self, request):
        request.reply(b'')

    # TODO is this an internal event handler maybe?
    async def wait_for_host(self):
        """ Waits until the host connects by TODO. """

        while not True:
            await asyncio.sleep(0.1)



def bytes_as_hex(b, delim=" "):
    return delim.join(["%02x" % x for x in b])

class ScsiCommandHandler:
    name : str = "SCSI Command Handler"

    STATUS_OKAY       = 0x00
    STATUS_FAILURE    = 0x02 # TODO: Should this be 0x01?
    STATUS_INCOMPLETE = -1   # Special case status that aborts before response.

    def __init__(self, device, disk_image, verbose=0, vendor="GoodFET "):
        self.device = device
        self.disk_image = disk_image
        self.verbose = verbose
        self.vendor = vendor

        self.is_write_in_progress = False
        self.write_cbw = None
        self.write_base_lba = 0
        self.write_length = 0
        self.write_data = b''

        self._register_scsi_commands()


    def handle_data_received(self, data):
        if self.is_write_in_progress:
            cbw = self.write_cbw
            status, response = self.continue_write(cbw, data)
        else:
            cbw = CommandBlockWrapper(data)
            status, response = self.handle_scsi_command(cbw)

        # If we weren't able to complete the operation, return without
        # transmitting a response.
        if status == self.STATUS_INCOMPLETE:
            return

        # If we have a response payload to transmit, transmit it.
        if response:
            if self.verbose > 2:
                print("--> responding with", len(response),
                      "bytes [{}], status={}".format(bytes_as_hex(response), status))

            self.device.send(ENDPOINT_IN, response, blocking=True)

        # Otherwise, respond with our status.
        csw = bytes([
            ord('U'), ord('S'), ord('B'), ord('S'),
            cbw.tag[0], cbw.tag[1], cbw.tag[2], cbw.tag[3],
            0x00, 0x00, 0x00, 0x00,
            status
        ])

        self.device.send(ENDPOINT_IN, csw, blocking=True)


    def handle_scsi_command(self, cbw):
        """
            Handles an SCSI command.
        """

        opcode = cbw.cb[0]
        direction = cbw.flags >> 7

        # If we have a handler for this routine, handle it.
        if opcode in self.commands:

            # Extract the command's data.
            command = self.commands[opcode]
            name    = command['name']
            handler = command['handler']
            direction_name = 'IN' if direction else 'OUT'
            direction_arrow = "<--" if direction else "-->"
            expected_length = cbw.data_transfer_length

            if self.verbose > 0:
                print("{} handling {} ({}) {}:[{}]".format(direction_arrow, name.upper(), direction_name, expected_length, bytes_as_hex(cbw.cb[1:])))

            # Delegate to its handler function.
            return handler(cbw)

        # Otherwise, run the unknown command handler.
        else:
            return self.handle_unknown_command(cbw)


    def handle_unknown_command(self, cbw):
        """
            Handles unsupported SCSI commands.
        """
        print(self.name, "received unsupported SCSI opcode 0x%x" % cbw.cb[0])

        # Generate an empty response to the relevant command.
        if cbw.data_transfer_length > 0:
            response = bytes([0] * cbw.data_transfer_length)
        else:
            response = None

        # Return failure.
        return self.STATUS_FAILURE, response


    def handle_ignored_event(self, cbw):
        """
            Handles SCSI events that we can safely ignore.
        """

        # Always return success, and no response.
        return self.STATUS_OKAY, None


    def handle_sense(self, cbw):
        """
            Handles SCSI sense requests.
        """
        response = b'\x70\x00\xFF\x00\x00\x00\x00\x0A\x00\x00\x00\x00\xFF\xFF\x00\x00\x00\x00\x00\x00\x00\x00\x00'
        return self.STATUS_OKAY, response


    def handle_inquiry(self, cbw):
        opcode, flags, page_code, allocation_length, control = struct.unpack(">BBBHB", cbw.cb[0:6])

        # Print out the details of our inquiry.
        if self.verbose > 1:
            print("-- INQUIRY ({}) flags: {} page_code: {} allocation_length: {} control: {}". \
                  format(opcode, flags, page_code, allocation_length, control))

        response = bytes([
            0x00,       # 0x00 = device present, and provides direct access to blocks
            0x00,       # 0x00 = media not removable, 0x80 = media removable
            0x05,       # 0 = no standards compliance, 3 = SPC compliant, 4 = SPC-2 compliant, 5 = SCSI compliant :)
            0x02,       # 0x02 = data responses follow the spec
            0x14,       # Additional length.
            0x00, 0x00, 0x00
        ])

        response += self.vendor.encode('utf-8')  # vendor
        response += b'GoodFET '         # product id
        response += b'        '         # product revision
        response += b'0.01'

        # pad up to data_transfer_length bytes
        diff = cbw.data_transfer_length - len(response)
        response += bytes([0] * diff)

        return self.STATUS_OKAY, response


    def handle_mode_sense_6(self, cbw):
        page = cbw.cb[2] & 0x3f

        response = b'\x03\x00\x00\x1c'
        if page != 0x3f:
            print(self.name, "unknown page, returning empty page")
            response = b'\x03\x00\x00\x00'

        return self.STATUS_OKAY, response


    def handle_mode_sense_10(self, cbw):
        page = cbw.cb[2] & 0x3f

        response = b'\x07\x00\x00\x00\x00\x00\x00\x1c'
        if page != 0x3f:
            print(self.name, "unknown page, returning empty page")
            response = b'\x07\x00\x00\x00\x00\x00\x00\x00'

        return self.STATUS_OKAY, response


    def handle_service_action_in(self, cbw):
        opcode = cbw.cb[0]

        if opcode == 0x9e:
            return self.handle_get_read_capacity_16(cbw)
        else:
            # Always return success, and no response.
            return self.STATUS_OKAY, None


    def handle_get_format_capacity(self, cbw):
        response = bytes([
            0x00, 0x00, 0x00, 0x08,     # capacity list length
            0x00, 0x00, 0x10, 0x00,     # number of sectors (0x1000 = 10MB)
            0x10, 0x00,                 # reserved/descriptor code
            0x02, 0x00,                 # 512-byte sectors
        ])
        return self.STATUS_OKAY, response


    def handle_get_read_capacity(self, cbw):
        lastlba = self.disk_image.get_sector_count()
        if lastlba > 0xffffffff:
            lastlba = 0xffffffff

        response = bytes([
            (lastlba >> 24) & 0xff,
            (lastlba >> 16) & 0xff,
            (lastlba >>  8) & 0xff,
            (lastlba      ) & 0xff,
            0x00, 0x00, 0x02, 0x00,     # 512-byte blocks
        ])
        return self.STATUS_OKAY, response


    def handle_get_read_capacity_16(self, cbw):
        lastlba = self.disk_image.get_sector_count()

        response = bytes([
            (lastlba >> 56) & 0xff,
            (lastlba >> 48) & 0xff,
            (lastlba >> 40) & 0xff,
            (lastlba >> 32) & 0xff,
            (lastlba >> 24) & 0xff,
            (lastlba >> 16) & 0xff,
            (lastlba >>  8) & 0xff,
            (lastlba      ) & 0xff,
            0x00, 0x00, 0x02, 0x00,     # 512-byte blocks
        ])
        return self.STATUS_OKAY, response


    def handle_read(self, cbw):
        base_lba = cbw.cb[2] << 24 \
                 | cbw.cb[3] << 16 \
                 | cbw.cb[4] << 8 \
                 | cbw.cb[5]

        num_blocks = cbw.cb[7] << 8 \
                   | cbw.cb[8]

        if self.verbose > 0:
            print("<-- performing READ (10), lba", base_lba, "+", num_blocks, "block(s)")

        # Note that here we send the data directly rather than putting
        # something in 'response' and letting the end of the switch send
        for block_num in range(num_blocks):
            data = self.disk_image.get_sector_data(base_lba + block_num)
            self.device.send(ENDPOINT_IN, data, blocking=True)

        if self.verbose > 3:
            print("--> responded with {} bytes".format(cbw.data_transfer_length))

        return self.STATUS_OKAY, None


    def handle_read_16(self, cbw):
        base_lba = cbw.cb[2] << 56 \
                 | cbw.cb[3] << 48 \
                 | cbw.cb[4] << 40 \
                 | cbw.cb[5] << 32 \
                 | cbw.cb[6] << 24 \
                 | cbw.cb[7] << 16 \
                 | cbw.cb[8] << 8 \
                 | cbw.cb[9]

        num_blocks = cbw.cb[10] << 24 \
                   | cbw.cb[11] << 16 \
                   | cbw.cb[12] << 8  \
                   | cbw.cb[13]

        if self.verbose > 0:
            print("<-- performing READ (16), lba", base_lba, "+", num_blocks, "block(s)")

        # Note that here we send the data directly rather than putting
        # something in 'response' and letting the end of the switch send
        for block_num in range(num_blocks):
            data = self.disk_image.get_sector_data(base_lba + block_num)
            self.ep_to_host.send_packet(data, blocking=True)

        if self.verbose > 3:
            print("--> responded with {} bytes".format(cbw.data_transfer_length))

        return self.STATUS_OKAY, None


    def handle_write(self, cbw):
        base_lba = cbw.cb[2] << 24 \
                 | cbw.cb[3] << 16 \
                 | cbw.cb[4] <<  8 \
                 | cbw.cb[5]

        num_blocks = cbw.cb[7] << 8 \
                   | cbw.cb[8]

        if self.verbose > 0:
            print("--> performing WRITE (10), lba", base_lba, "+", num_blocks, "block(s)")

        # save for later
        self.write_cbw = cbw
        self.write_base_lba = base_lba
        self.write_length = num_blocks * self.disk_image.get_sector_size()
        self.is_write_in_progress = True

        # because we need to snarf up the data from wire before we reply
        # with the CSW
        return self.STATUS_INCOMPLETE, None


    def handle_write_16(self, cbw):
        base_lba = cbw.cb[2] << 56 \
                 | cbw.cb[3] << 48 \
                 | cbw.cb[4] << 40 \
                 | cbw.cb[5] << 32 \
                 | cbw.cb[6] << 24 \
                 | cbw.cb[7] << 16 \
                 | cbw.cb[8] << 8 \
                 | cbw.cb[9]

        num_blocks = cbw.cb[10] << 24 \
                   | cbw.cb[11] << 16 \
                   | cbw.cb[12] << 8  \
                   | cbw.cb[13]

        if self.verbose > 0:
            print("--> performing WRITE (16), lba", base_lba, "+", num_blocks, "block(s)")

        # save for later
        self.write_cbw = cbw
        self.write_base_lba = base_lba
        self.write_length = num_blocks * self.disk_image.get_sector_size()
        self.is_write_in_progress = True

        # because we need to snarf up the data from wire before we reply
        # with the CSW
        return self.STATUS_INCOMPLETE, None


    def continue_write(self, cbw, data):
        if self.verbose > 3:
            print("--> continue write with {} more bytes of data".format(len(data)))

        self.write_data += data

        if len(self.write_data) < self.write_length:
            # more yet to read, don't send the CSW
            return self.STATUS_INCOMPLETE, None

        self.disk_image.put_data(self.write_base_lba, self.write_data)

        self.is_write_in_progress = False
        self.write_data = b''

        return self.STATUS_OKAY, None


    def _register_scsi_commands(self):
        self.commands = {}

        self._register_scsi_command(0x00, "Test Unit Ready", self.handle_ignored_event)
        self._register_scsi_command(0x03, "Request Sense", self.handle_sense)
        self._register_scsi_command(0x12, "Inquiry", self.handle_inquiry)
        self._register_scsi_command(0x1a, "Mode Sense (6)", self.handle_mode_sense_6)
        self._register_scsi_command(0x5a, "Mode Sense (10)", self.handle_mode_sense_10)
        self._register_scsi_command(0x1e, "Prevent/Allow Removal", self.handle_ignored_event)
        self._register_scsi_command(0x23, "Get Format Capacity", self.handle_get_format_capacity)
        self._register_scsi_command(0x25, "Get Read Capacity", self.handle_get_read_capacity)
        self._register_scsi_command(0x28, "Read", self.handle_read)
        self._register_scsi_command(0x88, "Read (16)", self.handle_read_16)
        self._register_scsi_command(0x2a, "Write (10)", self.handle_write)
        self._register_scsi_command(0x8a, "Write (16)", self.handle_write_16)
        self._register_scsi_command(0x36, "Synchronize Cache", self.handle_ignored_event)
        self._register_scsi_command(0x9e, "Service Action In", self.handle_service_action_in)


    def _register_scsi_command(self, number, name, handler=None):
        if handler is None:
            handler = self.handle_unknown_command

        descriptor = {
            "number": number,
            "name": name,
            "handler": handler,
        }
        self.commands[number] = descriptor


class CommandBlockWrapper:
    def __init__(self, bytestring):
        self.signature              = bytestring[0:4]
        self.tag                    = bytestring[4:8]
        self.data_transfer_length   = bytestring[8] \
                                    | bytestring[9] << 8 \
                                    | bytestring[10] << 16 \
                                    | bytestring[11] << 24
        self.flags                  = int(bytestring[12])
        self.lun                    = int(bytestring[13] & 0x0f)
        self.cb_length              = int(bytestring[14] & 0x1f)
        self.cb                     = bytestring[15:]

    def __str__(self):
        s  = "sig: " + bytes_as_hex(self.signature) + "\n"
        s += "tag: " + bytes_as_hex(self.tag) + "\n"
        s += "data transfer len: " + str(self.data_transfer_length) + "\n"
        s += "flags: " + str(self.flags) + "\n"
        s += "lun: " + str(self.lun) + "\n"
        s += "command block len: " + str(self.cb_length) + "\n"
        s += "command block: " + bytes_as_hex(self.cb) + "\n"

        return s


if __name__ == "__main__":
    default_main(USBMassStorageDevice)<|MERGE_RESOLUTION|>--- conflicted
+++ resolved
@@ -51,7 +51,6 @@
                 transfer_type : USBTransferType   = USBTransferType.BULK
                 max_packet_size : int             = 64
 
-<<<<<<< HEAD
     def __init__(self, disk_image,
                 name="USB mass storage interface",
                 vendor_id=0x8107, # Sandisk
@@ -76,20 +75,6 @@
             product_string=product_string,
             max_packet_size_ep0=max_packet_size_ep0,
             serial_number_string=serial_number_string
-=======
-    def __init__(self, disk_image):
-        self.disk_image = disk_image
-
-        # Pass our custom values explicitly to prevent them from being reset
-        super().__init__(
-            name="USB mass storage interface",
-            vendor_id=0x8107, # Sandisk
-            product_id=0x5051, # SDCZ2 Cruzer Mini Flash Drive (thin)
-            device_revision=0x0003,
-            manufacturer_string="Facedancer",
-            product_string="USB Mass Storage emulation",
-            max_packet_size_ep0=64,
->>>>>>> 53acd44d
         )
 
     #
